[tool.poetry]
name = "loto-win-prediction"
version = "0.1.0"
description = "Lottery prediction system using machine learning"
authors = ["NanoShark"]
readme = "README.md"

[tool.poetry.dependencies]
python = "^3.10"
requests = "2.31.0"
beautifulsoup4 = "4.12.2"
<<<<<<< HEAD
pandas = "^2.0.0"
numpy = "^1.26.0"
=======
pandas = "2.0.3"
numpy = "^1.26.0"

>>>>>>> e96a4d29
scikit-learn = "1.3.0" 
matplotlib = "3.7.2"
seaborn = "0.12.2"
schedule = "1.2.0"
python-dotenv = "1.0.0"
Flask = "2.3.3"
openpyxl = "3.1.2"
selenium = "^4.10.0"

[tool.poetry.dev-dependencies]
# Testing
pytest = "^7.4.0"
pytest-cov = "^4.1.0"
pytest-mock = "^3.11.0"

# Code quality
black = "^23.0.0"
isort = "^5.12.0"
flake8 = "^6.0.0"
mypy = "^1.5.0"

# Security scanning
bandit = "^1.7.0"

# Production server
gunicorn = "^20.1.0"



[build-system]
requires = ["poetry-core>=1.0.0"]
build-backend = "poetry.core.masonry.api"

# Code formatting configuration
[tool.black]
line-length = 88
target-version = ['py310']
include = '\.pyi?$'
extend-exclude = '''
/(
  # directories
  \.eggs
  | \.git
  | \.hg
  | \.mypy_cache
  | \.tox
  | \.venv
  | build
  | dist
)/
'''

[tool.isort]
profile = "black"
multi_line_output = 3
line_length = 88
known_first_party = ["loto_win_prediction"]

[tool.mypy]
python_version = "3.10"
warn_return_any = true
warn_unused_configs = true
disallow_untyped_defs = true
disallow_incomplete_defs = true
check_untyped_defs = true
disallow_untyped_decorators = true
no_implicit_optional = true
warn_redundant_casts = true
warn_unused_ignores = true
warn_no_return = true
warn_unreachable = true
strict_equality = true

[tool.pytest.ini_options]
minversion = "7.0"
pythonpath = ["."] # Add this line to ensure src can be found
addopts = "-ra -q --cov=loto_win_prediction --cov-report=html --cov-report=term"
testpaths = [
    "tests",
]
python_files = "test_*.py"
python_classes = "Test*"
python_functions = "test_*"

[tool.coverage.run]
source = ["loto_win_prediction"]
omit = [
    "*/tests/*",
    "*/venv/*",
    "*/__pycache__/*"
]

[tool.bandit]
exclude_dirs = ["tests", "venv"]
skips = ["B101"]  # Skip assert_used test<|MERGE_RESOLUTION|>--- conflicted
+++ resolved
@@ -9,14 +9,9 @@
 python = "^3.10"
 requests = "2.31.0"
 beautifulsoup4 = "4.12.2"
-<<<<<<< HEAD
 pandas = "^2.0.0"
 numpy = "^1.26.0"
-=======
-pandas = "2.0.3"
-numpy = "^1.26.0"
 
->>>>>>> e96a4d29
 scikit-learn = "1.3.0" 
 matplotlib = "3.7.2"
 seaborn = "0.12.2"
